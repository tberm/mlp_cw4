"""
Top level script for running our experiments with different probe models / datasets.
Easiest way is to start a python shell and run experiments interactively.

Specify the parameters for the datasets used for training and validation:

>>> from run_experiment import *
>>> train_dataset_args = DatasetArgs(source='tf', topic=None, layer=-1, split='train') 
>>> val_dataset_args = DatasetArgs(source='qa', topic=None, layer=-1, split='val') 

Run the experiment, specifying the method to use and how many times to repeat (results
will be averaged out):

>>> run_experiment(train_dataset_args, val_dataset_args, 'lr', repeats=5, monitor_training=True)

The results will be saved to a new file in probe-results.

You can use the `load_results` to get all the results stored in the probe-results folder
formatted as a DataFrame.


from run_experiment import *
train_dataset_args = DatasetArgs(source='tf', topic=None, layer=-1, split='train') 
val_dataset_args = DatasetArgs(source='tf', topic=None, layer=-1, split='val') 
run_experiment(train_dataset_args, val_dataset_args, 'lr', repeats=1, monitor_training=False)




"""
from collections import namedtuple
from datetime import datetime
from pathlib import Path
import matplotlib.pyplot as plt

import torch
import numpy as np
import pandas as pd
from sklearn.metrics import roc_curve, accuracy_score

from TrainSaplma import ProbeNetwork as SAPLMA
from TrainSaplma import compute_roc_curve
from mass_mean_and_lr.probes import LRProbeWrapper, MMProbeWrapper, LRProbe
from data_loader import get_batch_of_embeddings, get_prob_stats


DatasetArgs = namedtuple('DatasetArgs', 'source topic layer split')

MODELS = {
    'saplma': SAPLMA,
    'lr': LRProbeWrapper,
    'mm': MMProbeWrapper,
}

def run_prob_baseline(source, features, topic=None, save_to_file=True):
    data = get_prob_stats(source, topic)
    
    if isinstance(features, str):
        features = [features]

    if len(features) == 1:
        feature = features[0]
        labels = data['label'].to_numpy()
        scores = data[feature].to_numpy()
        # we expect *low* entropy to correlate with truth
        if 'entropy' in feature:
            scores = - scores
        results = evaluate_results(scores, labels)
        print(results)
    else:
        raise NotImplementedError("Haven't implemented training on multiple prob features")

<<<<<<< HEAD
def run_experiment(train_data_args, val_data_args, model_name, repeats=1, save_to_file=True, plot_preds=False):
=======
def run_experiment(train_data_args, val_data_args, model_name, repeats=1, save_to_file=True, monitor_training=False):
>>>>>>> d8b05e6e

    start_time = datetime.now().strftime("%Y-%m-%d-%H%M%S")
    
    train_data = get_batch_of_embeddings(**train_data_args._asdict())
    val_data = get_batch_of_embeddings(**val_data_args._asdict())

    train_acts = torch.tensor(np.vstack(train_data['embeddings']), dtype=torch.float32)
    train_labels = torch.tensor(train_data['label'].to_numpy(), dtype=torch.float32)
    val_acts = torch.tensor(np.vstack(val_data['embeddings']), dtype=torch.float32)
    if monitor_training==True and model_name=='lr':
        val_labels = torch.tensor(np.vstack(val_data['label']), dtype=torch.float32)
    else:
        val_labels = val_data['label'].to_numpy()

    all_results = []
    for i in range(repeats):
        model = MODELS[model_name]()
        if monitor_training==True and model_name=='lr':
            model.train_probe(train_acts=train_acts, train_labels=train_labels,val_acts=val_acts, val_labels=val_labels, train_data_info=train_data_args, val_data_info=val_data_args)
        else:
            model.train_probe(train_acts, train_labels)
        probs = model.predict(val_acts)
        results = evaluate_results(probs, val_labels)
        print(results)
        all_results.append(results)
        if plot_preds:
            color = ['green' if label else 'red' for label in val_labels]
            plt.scatter([0]*len(probs), probs, color=color, marker='_', alpha=0.3, s=20)
            plt.show()

    if repeats == 1:
        results = all_results[0]
    else:
        results_frame = pd.DataFrame(all_results)
        results = {
            result_key: results_frame[result_key].mean()
            for result_key in results_frame
        }
        results.update({
            result_key + '_std': results_frame[result_key].std()
            for result_key in results_frame
        })

    record_strings = [
        f'model={model_name}',
        f'started_at={start_time}',
        f'repeats={repeats}',
    ] + [
        f'train_{param}={value}'
        for param, value in train_data_args._asdict().items()
    ] + [
        f'val_{param}={value}'
        for param, value in val_data_args._asdict().items()
    ] + [
        f'{key}={value}'
        for key, value in results.items()
    ]
    record_txt = '\n'.join(record_strings)
    print(record_txt)

    if save_to_file:
        folder = Path('probe-results')
        folder.mkdir(exist_ok=True)
        file_path = folder / f'{model_name}_results_{start_time}.txt'
        with file_path.open('w', encoding='utf-8') as file:
            file.write(record_txt)

        print('Results saved to', str(file_path))


def evaluate_results(probs, labels):
    out = {'accuracy': accuracy_score(labels, probs.round())}
    opt_thr = find_optimal_threshold(probs, labels)
    out['optimum_threshold'] = opt_thr
    out['calibrated_acc'] = accuracy_score(labels, probs > opt_thr)
    out['auroc'] = compute_roc_curve(labels, probs)[0]
    return out


def find_optimal_threshold(probs, labels):
    """
    Adapted from TrainSaplma.py
    """
    fpr_val, tpr_val, thresholds_val = roc_curve(labels, probs)
    optimal_threshold = thresholds_val[np.argmax([accuracy_score(labels, probs > thr) for thr in thresholds_val])]

    return optimal_threshold


def load_results(sort_by=None):
    """
    load results of past experiments from files and return as a data
    frame
    """
    rows = []
    for file_path in Path('probe-results').glob('*results*.txt'):
        with file_path.open(encoding='utf-8') as file:
            rows.append({
                line.strip().split('=')[0]: line.strip().split('=')[1]
                for line in file.readlines()
            })
    df = pd.DataFrame(rows)
    df['train_layer'] = df.train_layer.astype('int8')
    df['started_at'] = df.started_at.apply(
        lambda dt: datetime.strptime(dt, '%Y-%m-%d-%H%M%S')
    )
    if sort_by is not None:
        return df.sort_values(sort_by)
    
    return df<|MERGE_RESOLUTION|>--- conflicted
+++ resolved
@@ -70,11 +70,7 @@
     else:
         raise NotImplementedError("Haven't implemented training on multiple prob features")
 
-<<<<<<< HEAD
-def run_experiment(train_data_args, val_data_args, model_name, repeats=1, save_to_file=True, plot_preds=False):
-=======
-def run_experiment(train_data_args, val_data_args, model_name, repeats=1, save_to_file=True, monitor_training=False):
->>>>>>> d8b05e6e
+def run_experiment(train_data_args, val_data_args, model_name, repeats=1, save_to_file=True, monitor_training=False, plot_preds=False):
 
     start_time = datetime.now().strftime("%Y-%m-%d-%H%M%S")
     
